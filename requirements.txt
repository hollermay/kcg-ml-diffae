--- conflicted
+++ resolved
@@ -1,4 +1,3 @@
-<<<<<<< HEAD
 --extra-index-url https://download.pytorch.org/whl/cu118
 pytorch-lightning==2.5.0.post0
 torchmetrics==1.6.1
@@ -9,39 +8,10 @@
 tqdm==4.67.1
 pytorch-fid==0.3.0
 pandas==2.2.3
-=======
-# Updated requirements file for DiffAE
-# This file contains requirements that work with current Python versions (3.8-3.11)
-
-
-# Core ML libraries (Updated for PyTorch 2.0.1)
-torch==2.0.1
-torchvision==0.15.2
-pytorch-lightning==1.9.5  
-torchmetrics==0.11.4
-
-# Scientific computing
-scipy==1.7.3
-numpy==1.21.6
-
-# Data processing and utilities
-tqdm>=4.60.0
-pandas==1.3.5
-lmdb==1.3.0
-ftfy==6.1.1
-regex>=2021.4.4
-msgpack
-safetensors
-minio
-tensorboard
-
-# Image processing and metrics
-pytorch-fid==0.2.1
->>>>>>> 2a2f5899
 lpips==0.1.4
 lmdb==1.6.2
 ftfy==6.3.1
 regex==2024.11.6
 requests==2.32.3
 matplotlib==3.10.1
-tensorboard
+tensorboard